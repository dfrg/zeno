--- conflicted
+++ resolved
@@ -22,11 +22,8 @@
 default = ["eval", "std"]
 eval = []
 std = []
-<<<<<<< HEAD
 libm = ["dep:libm"]
-=======
 
 [[bench]]
 name = "render"
-harness = false
->>>>>>> e6e48811
+harness = false